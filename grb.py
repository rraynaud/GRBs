--- conflicted
+++ resolved
@@ -748,11 +748,7 @@
 
         This determines its signature:
 
-<<<<<<< HEAD
-        Y : the unknown
-=======
         Y : the unknowns
->>>>>>> c0862b2a
 
         T : time
 
