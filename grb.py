--- conflicted
+++ resolved
@@ -1062,18 +1062,12 @@
         """
         X-Ray luminosity from dipole spindown and propeller
         """
-<<<<<<< HEAD
-        self.L_dip  = self.NS_eta_dip * self.Luminosity_dipole(self.Omega,T)
-        self.L_prop = self.DISK_eta_prop * self.Luminosity_propeller(self.Omega,T)
-        self.LX_free = self.L_dip + self.L_prop  
         
-=======
         self.L_dip = self.Luminosity_dipole(self.Omega,T)
         self.L_prop = self.Luminosity_propeller(self.Omega,T)
         self.LX_free = (self.NS_eta_dip    * self.L_dip +
                         self.DISK_eta_prop * self.L_prop)
 
->>>>>>> b260baf1
         self.L_dip_units   = 'ergs/s'
         self.L_prop_units  = 'ergs/s'
         self.LX_free_units = 'ergs/s'
